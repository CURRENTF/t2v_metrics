--- conflicted
+++ resolved
@@ -41,13 +41,9 @@
         TIFA160_DSG,
         Pickapic_v1,
         SeeTrue,
-<<<<<<< HEAD
-        Flickr8K_CF,
-=======
         StanfordT23D,
         T2VScore,
         Flickr8K_CF
->>>>>>> 98f184da
     ]:
         
         dataset = dataset_cls(root_dir=args.root_dir)
