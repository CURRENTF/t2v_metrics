from .clip_t5_model import CLIP_T5_MODELS, CLIPT5Model
from .llava_model import LLAVA_MODELS, LLaVAModel
from .llava16_model import LLAVA16_MODELS, LLaVA16Model
from .instructblip_model import InstructBLIP_MODELS, InstructBLIPModel
<<<<<<< HEAD
from .qwenvl_model import QwenVL_MODELS, QwenVLModel
=======
from .gpt4v_model import GPT4V_MODELS, GPT4VModel
>>>>>>> 42fbcb90
from ...constants import HF_CACHE_DIR

ALL_VQA_MODELS = [
    CLIP_T5_MODELS,
    LLAVA_MODELS,
    LLAVA16_MODELS,
    InstructBLIP_MODELS,
<<<<<<< HEAD
    QwenVL_MODELS
=======
    GPT4V_MODELS,
>>>>>>> 42fbcb90
]

def list_all_vqascore_models():
    return [model for models in ALL_VQA_MODELS for model in models]

def get_vqascore_model(model_name, device='cuda', cache_dir=HF_CACHE_DIR, **kwargs):
    assert model_name in list_all_vqascore_models()
    if model_name in CLIP_T5_MODELS:
        return CLIPT5Model(model_name, device=device, cache_dir=cache_dir, **kwargs)
    elif model_name in LLAVA_MODELS:
        return LLaVAModel(model_name, device=device, cache_dir=cache_dir, **kwargs)
    elif model_name in LLAVA16_MODELS:
        return LLaVA16Model(model_name, device=device, cache_dir=cache_dir, **kwargs)
    elif model_name in InstructBLIP_MODELS:
<<<<<<< HEAD
        return InstructBLIPModel(model_name, device=device, cache_dir=cache_dir)
    elif model_name in QwenVL_MODELS:
        return QwenVLModel(model_name, device=device, cache_dir=cache_dir)
=======
        return InstructBLIPModel(model_name, device=device, cache_dir=cache_dir, **kwargs)
    elif model_name in GPT4V_MODELS:
        return GPT4VModel(model_name, device=device, cache_dir=cache_dir, **kwargs)
>>>>>>> 42fbcb90
    else:
        raise NotImplementedError()<|MERGE_RESOLUTION|>--- conflicted
+++ resolved
@@ -2,11 +2,8 @@
 from .llava_model import LLAVA_MODELS, LLaVAModel
 from .llava16_model import LLAVA16_MODELS, LLaVA16Model
 from .instructblip_model import InstructBLIP_MODELS, InstructBLIPModel
-<<<<<<< HEAD
 from .qwenvl_model import QwenVL_MODELS, QwenVLModel
-=======
 from .gpt4v_model import GPT4V_MODELS, GPT4VModel
->>>>>>> 42fbcb90
 from ...constants import HF_CACHE_DIR
 
 ALL_VQA_MODELS = [
@@ -14,11 +11,8 @@
     LLAVA_MODELS,
     LLAVA16_MODELS,
     InstructBLIP_MODELS,
-<<<<<<< HEAD
     QwenVL_MODELS
-=======
     GPT4V_MODELS,
->>>>>>> 42fbcb90
 ]
 
 def list_all_vqascore_models():
@@ -33,14 +27,11 @@
     elif model_name in LLAVA16_MODELS:
         return LLaVA16Model(model_name, device=device, cache_dir=cache_dir, **kwargs)
     elif model_name in InstructBLIP_MODELS:
-<<<<<<< HEAD
         return InstructBLIPModel(model_name, device=device, cache_dir=cache_dir)
     elif model_name in QwenVL_MODELS:
         return QwenVLModel(model_name, device=device, cache_dir=cache_dir)
-=======
         return InstructBLIPModel(model_name, device=device, cache_dir=cache_dir, **kwargs)
     elif model_name in GPT4V_MODELS:
         return GPT4VModel(model_name, device=device, cache_dir=cache_dir, **kwargs)
->>>>>>> 42fbcb90
     else:
         raise NotImplementedError()