[build-system]
requires = ["setuptools>=61.0"]
build-backend = "setuptools.build_meta"

[project]
name = "t2v_metrics"
version = "1.2"
description = "Evaluating Text-to-Visual Generation with Image-to-Text Generation."
authors = [
    {name="Zhiqiu Lin", email="zl279@cornell.edu"},
]
readme = "README.md"
requires-python = ">=3.10"
classifiers = [
    "Programming Language :: Python :: 3",
    "License :: OSI Approved :: Apache Software License",
]
dependencies = [
    "ftfy>=6.1.1",
    "tqdm>=4.64.1",
    "gdown>=4.7.1",
    "huggingface-hub>=0.19.4",
    "matplotlib>=3.6.2",
    "numpy>=2.2.2",
    "open-clip-torch>=2.23.0",
    "openai>=1.29.0",
    "opencv-python>=4.11.0.86",
    "opencv-python-headless",
    "pandas>=2.1.4",
    "scipy>=1.11.4",
    "sentencepiece>=0.1.99",
<<<<<<< HEAD
    "transformers",
=======
    "transformers>=4.48.1",
>>>>>>> 98f184da
    "datasets>=2.15.0",
    "tokenizers",
    "omegaconf",
    "iopath",
    "fairscale",
    # for clipscore
    "scikit-learn",
    "pycocoevalcap",
    "image-reward",
    "hpsv2",
    # Video Model Additional Requirements
    "llava @ git+https://github.com/LLaVA-VL/LLaVA-NeXT.git",
    "fire==0.4.0",
    "tiktoken>=0.7.0",
    "peft==0.5.0",
    "decord",
    "easydict",
    "av",
    "icecream",
    "markdown2",
    "pydantic",
    "accelerate",
    "shortuuid",
    "bitsandbytes",
    "timm",
    "requests",
    "httpx==0.24.0",
    "uvicorn",
    "einops-exts",
    "einops",
    "flash-attn @ https://github.com/Dao-AILab/flash-attention/releases/download/v2.5.8/flash_attn-2.5.8+cu122torch2.3cxx11abiFALSE-cp310-cp310-linux_x86_64.whl",
    "PyYAML",
    "wandb",
    "moviepy",
    "google-generativeai>=0.8.2",
    "apex==0.9.10dev",
    "deepspeed==0.10.1",
    "fvcore==0.1.5.post20221221",
    "imageio==2.31.1",
    "librosa==0.10.1",
    "Pillow==10.0.0",
    "psutil==5.9.5",
    "soundfile==0.12.1",
    "termcolor==2.4.0",
    "qwen-vl-utils"
]

[tool.setuptools]
include-package-data = true
packages = ["t2v_metrics", "t2v_metrics.models"]

[tool.setuptools.package-data]
't2v_metrics' = ['**/*.json', '**/*.yaml', '**/*.py']

[project.urls]
Home = "https://linzhiqiu.github.io/papers/vqascore"<|MERGE_RESOLUTION|>--- conflicted
+++ resolved
@@ -29,11 +29,7 @@
     "pandas>=2.1.4",
     "scipy>=1.11.4",
     "sentencepiece>=0.1.99",
-<<<<<<< HEAD
-    "transformers",
-=======
     "transformers>=4.48.1",
->>>>>>> 98f184da
     "datasets>=2.15.0",
     "tokenizers",
     "omegaconf",
